--- conflicted
+++ resolved
@@ -30,16 +30,10 @@
 
 # Get the temperature of the CPU for compensation
 def get_cpu_temperature():
-<<<<<<< HEAD
     with open("/sys/class/thermal/thermal_zone0/temp", "r") as f:
         temp = f.read()
         temp = int(temp) / 1000.0
     return temp
-=======
-    process = Popen(['vcgencmd', 'measure_temp'], stdout=PIPE, universal_newlines=True)
-    output, _error = process.communicate()
-    return float(output[output.index('=') + 1:output.rindex("'")])
->>>>>>> be4506a7
 
 
 # Tuning factor for compensation. Decrease this number to adjust the
