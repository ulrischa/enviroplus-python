--- conflicted
+++ resolved
@@ -181,17 +181,11 @@
     try:
         time_since_update = time.time() - update_time
         values = read_values()
-<<<<<<< HEAD
         logging.info(values)
-        resp = send_to_luftdaten(values, id)
-        logging.info("Response: {}\n".format("ok" if resp else "failed"))
-=======
-        print(values)
         if time_since_update > 145:
             resp = send_to_luftdaten(values, id)
             update_time = time.time()
-            print("Response: {}\n".format("ok" if resp else "failed"))
->>>>>>> fcfd8a1d
+            logging.info("Response: {}\n".format("ok" if resp else "failed"))
         display_status()
     except Exception as e:
         logging.info(e)